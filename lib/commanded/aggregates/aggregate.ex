defmodule Commanded.Aggregates.Aggregate do
  @moduledoc """
  Process to provide access to a single event sourced aggregate root.

  Allows execution of commands against an aggregate and handles persistence of events to the event store.
  """
  use Commanded.EventStore
  use GenServer
  require Logger

  alias Commanded.Aggregates.Aggregate
  alias Commanded.Event.Mapper

  @read_event_batch_size 100

  defstruct [
    aggregate_module: nil,
    aggregate_uuid: nil,
    aggregate_state: nil,
    aggregate_version: 0,
  ]

  def start_link(aggregate_module, aggregate_uuid) do
    GenServer.start_link(__MODULE__, %Aggregate{
      aggregate_module: aggregate_module,
      aggregate_uuid: aggregate_uuid
    })
  end

  def init(%Aggregate{} = state) do
    # initial aggregate state is populated by loading events from event store
    GenServer.cast(self(), {:populate_aggregate_state})

    {:ok, state}
  end

  @doc """
  Execute the given command against the aggregate, optionally providing a timeout.
  - `timeout` is an integer greater than zero which specifies how many milliseconds to wait for a reply, or the atom :infinity to wait indefinitely.
    The default value is 5000.

  Returns `:ok` on success, or `{:error, reason}` on failure
  """
  def execute(server, command, handler, function \\ :execute, timeout \\ 5_000) do
    GenServer.call(server, {:execute_command, handler, function, command}, timeout)
  end

  @doc """
  Access the aggregate's state
  """
  def aggregate_state(server), do: GenServer.call(server, {:aggregate_state})
  def aggregate_state(server, timeout), do: GenServer.call(server, {:aggregate_state}, timeout)

  @doc """
  Access the aggregate's UUID
  """
  def aggregate_uuid(server), do: GenServer.call(server, {:aggregate_uuid})

  @doc """
  Access the aggregate's version
  """
  def aggregate_version(server), do: GenServer.call(server, {:aggregate_version})

  @doc """
  Load any existing events for the aggregate from storage and repopulate the state using those events
  """
  def handle_cast({:populate_aggregate_state}, %Aggregate{} = state) do
    state = populate_aggregate_state(state)

    {:noreply, state}
  end

  @doc """
  Execute the given command, using the provided handler, against the current aggregate state
  """
  def handle_call({:execute_command, handler, function, command}, _from, %Aggregate{} = state) do
    {reply, state} = execute_command(handler, function, command, state)

    {:reply, reply, state}
  end

  def handle_call({:aggregate_state}, _from, %Aggregate{aggregate_state: aggregate_state} = state) do
    {:reply, aggregate_state, state}
  end

  def handle_call({:aggregate_uuid}, _from, %Aggregate{aggregate_uuid: aggregate_uuid} = state) do
    {:reply, aggregate_uuid, state}
  end

  def handle_call({:aggregate_version}, _from, %Aggregate{aggregate_version: aggregate_version} = state) do
    {:reply, aggregate_version, state}
  end

  defp populate_aggregate_state(%Aggregate{aggregate_module: aggregate_module} = state) do
    rebuild_from_events(%Aggregate{state |
      aggregate_version: 0,
      aggregate_state: struct(aggregate_module)
    })
  end

<<<<<<< HEAD
  defp rebuild_from_events(%Aggregate{} = state), do: rebuild_from_events(state, 1)

  # load events from the event store, in batches of 100 events, to rebuild the aggregate state
  defp rebuild_from_events(%Aggregate{aggregate_uuid: aggregate_uuid, aggregate_module: aggregate_module, aggregate_state: aggregate_state} = state, start_version) do
    case @event_store.read_stream_forward(aggregate_uuid, start_version, @read_event_batch_size) do
      {:ok, batch} ->
        batch_size = length(batch)

        # rebuild the aggregate's state from the batch of events
        aggregate_state = apply_events(aggregate_module, aggregate_state, map_from_recorded_events(batch))

	aggregate_version = if batch_size > 0,
	  do: List.last(batch).stream_version,
	  else: state.aggregate_version

        state = %Aggregate{state |
          aggregate_version: aggregate_version,
          aggregate_state: aggregate_state
        }

        case batch_size < @read_event_batch_size do
          true ->
            # end of event stream for aggregate so return its state
            state

          false ->
            # fetch next batch of events to apply to updated aggregate state
            rebuild_from_events(state, start_version + @read_event_batch_size)
        end

      {:error, :stream_not_found} ->
        # aggregate does not exist so return empty state
	state
=======
  # load events from the event store, in batches, to rebuild the aggregate state
  defp rebuild_from_events(%Aggregate{aggregate_uuid: aggregate_uuid, aggregate_module: aggregate_module} = state) do
    case EventStore.stream_forward(aggregate_uuid, 0, @read_event_batch_size) do
      {:error, :stream_not_found} ->
        # aggregate does not exist so return empty state
        state

      event_stream ->
        # rebuild aggregate state from event stream
        event_stream
        |> Stream.map(&Mapper.map_from_recorded_event/1)
        |> Stream.transform(state, fn (event, state) ->
          case event do
            nil -> {:halt, state}
            event ->
              state = %Aggregate{state |
                aggregate_version: state.aggregate_version + 1,
                aggregate_state: aggregate_module.apply(state.aggregate_state, event),
              }

              {[state], state}
          end
        end)
        |> Stream.take(-1)
        |> Enum.at(0)
>>>>>>> 84265f41
    end
  end

  defp execute_command(handler, function, command, %Aggregate{aggregate_uuid: aggregate_uuid, aggregate_version: expected_version, aggregate_state: aggregate_state, aggregate_module: aggregate_module} = state) do
    case Kernel.apply(handler, function, [aggregate_state, command]) do
      {:error, _reason} = reply -> {reply, state}
      nil -> {:ok, state}
      [] -> {:ok, state}
      events ->
        pending_events = List.wrap(events)

        updated_state = apply_events(aggregate_module, aggregate_state, pending_events)

        {:ok, stream_version} = persist_events(pending_events, aggregate_uuid, expected_version)

	state = %Aggregate{state |
          aggregate_state: updated_state,
          aggregate_version: stream_version
        }
        {:ok, state}
    end
  end

  defp apply_events(aggregate_module, aggregate_state, events) do
    Enum.reduce(events, aggregate_state, &aggregate_module.apply(&2, &1))
  end

  defp persist_events([], _aggregate_uuid, expected_version), do: {:ok, expected_version}
  defp persist_events(pending_events, aggregate_uuid, expected_version) do
    correlation_id = UUID.uuid4
    event_data = Mapper.map_to_event_data(pending_events, correlation_id)

    @event_store.append_to_stream(aggregate_uuid, expected_version, event_data)
  end
end<|MERGE_RESOLUTION|>--- conflicted
+++ resolved
@@ -98,68 +98,26 @@
     })
   end
 
-<<<<<<< HEAD
-  defp rebuild_from_events(%Aggregate{} = state), do: rebuild_from_events(state, 1)
-
-  # load events from the event store, in batches of 100 events, to rebuild the aggregate state
-  defp rebuild_from_events(%Aggregate{aggregate_uuid: aggregate_uuid, aggregate_module: aggregate_module, aggregate_state: aggregate_state} = state, start_version) do
-    case @event_store.read_stream_forward(aggregate_uuid, start_version, @read_event_batch_size) do
-      {:ok, batch} ->
-        batch_size = length(batch)
-
-        # rebuild the aggregate's state from the batch of events
-        aggregate_state = apply_events(aggregate_module, aggregate_state, map_from_recorded_events(batch))
-
-	aggregate_version = if batch_size > 0,
-	  do: List.last(batch).stream_version,
-	  else: state.aggregate_version
-
-        state = %Aggregate{state |
-          aggregate_version: aggregate_version,
-          aggregate_state: aggregate_state
-        }
-
-        case batch_size < @read_event_batch_size do
-          true ->
-            # end of event stream for aggregate so return its state
-            state
-
-          false ->
-            # fetch next batch of events to apply to updated aggregate state
-            rebuild_from_events(state, start_version + @read_event_batch_size)
-        end
-
-      {:error, :stream_not_found} ->
-        # aggregate does not exist so return empty state
-	state
-=======
   # load events from the event store, in batches, to rebuild the aggregate state
   defp rebuild_from_events(%Aggregate{aggregate_uuid: aggregate_uuid, aggregate_module: aggregate_module} = state) do
-    case EventStore.stream_forward(aggregate_uuid, 0, @read_event_batch_size) do
-      {:error, :stream_not_found} ->
-        # aggregate does not exist so return empty state
-        state
+    # rebuild aggregate state from event stream
+    @event_store.stream_forward(aggregate_uuid, 0, @read_event_batch_size)
+    |> Stream.reject(fn(elem) -> elem == {:error, :stream_not_found} end)
+    |> Stream.map(&Mapper.map_from_recorded_event/1)
+    |> Stream.transform(state, fn (event, state) ->
+      case event do
+        nil -> {:halt, state}
+        event ->
+          state = %Aggregate{state |
+			     aggregate_version: state.aggregate_version + 1,
+			     aggregate_state: aggregate_module.apply(state.aggregate_state, event),
+			    }
 
-      event_stream ->
-        # rebuild aggregate state from event stream
-        event_stream
-        |> Stream.map(&Mapper.map_from_recorded_event/1)
-        |> Stream.transform(state, fn (event, state) ->
-          case event do
-            nil -> {:halt, state}
-            event ->
-              state = %Aggregate{state |
-                aggregate_version: state.aggregate_version + 1,
-                aggregate_state: aggregate_module.apply(state.aggregate_state, event),
-              }
-
-              {[state], state}
-          end
-        end)
-        |> Stream.take(-1)
-        |> Enum.at(0)
->>>>>>> 84265f41
-    end
+          {[state], state}
+      end
+    end)
+    |> Stream.take(-1)
+    |> Enum.at(0) || state
   end
 
   defp execute_command(handler, function, command, %Aggregate{aggregate_uuid: aggregate_uuid, aggregate_version: expected_version, aggregate_state: aggregate_state, aggregate_module: aggregate_module} = state) do
